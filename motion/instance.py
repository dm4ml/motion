--- conflicted
+++ resolved
@@ -235,12 +235,9 @@
             Any: Current value for the key, or default_value if the key
             is not found.
         """
-<<<<<<< HEAD
+
         return self._executor._loadState(force_refresh).get(key, default_value)
-=======
-        self._executor._loadState()
-        return self._executor._state.get(key, default_value)
->>>>>>> 0af55669
+
 
     def flush_update(self, dataflow_key: str) -> None:
         """Flushes the update queue corresponding to the dataflow
