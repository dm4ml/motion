--- conflicted
+++ resolved
@@ -1,10 +1,6 @@
 [tool.poetry]
 name = "motion-python"
-<<<<<<< HEAD
 version = "0.2.0"
-=======
-version = "0.1.109"
->>>>>>> 0af55669
 description = "A trigger-based framework for creating and executing ML pipelines."
 authors = ["Shreya Shankar <shreyashankar@berkeley.edu>"]
 readme = "README.md"
@@ -21,12 +17,9 @@
 pyyaml = "^6.0.1"
 pandas = "^2.1.0"
 tqdm = "^4.66.1"
-<<<<<<< HEAD
 picologging = "^0.9.2"
-=======
 fastvs = "^0.1.7"
 pyarrow = "^14.0.1"
->>>>>>> 0af55669
 
 [tool.poetry.group.dev.dependencies]
 poetry-types = "^0.3.5"
