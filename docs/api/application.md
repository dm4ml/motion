::: motion.Application
<<<<<<< HEAD
=======
    handler: python
>>>>>>> 0af55669
    options:
        members:
            - __init__
            - create_read_state_endpoint
            - create_write_state_endpoint
            - create_component_endpoint
            - get_app
            - get_credentials
        show_root_full_path: false
        show_root_toc_entry: false
        show_root_heading: true
        show_source: false
        show_signature_annotations: true<|MERGE_RESOLUTION|>--- conflicted
+++ resolved
@@ -1,8 +1,5 @@
 ::: motion.Application
-<<<<<<< HEAD
-=======
     handler: python
->>>>>>> 0af55669
     options:
         members:
             - __init__
